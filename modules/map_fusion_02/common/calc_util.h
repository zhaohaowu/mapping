--- conflicted
+++ resolved
@@ -438,14 +438,11 @@
   timespec start_{};
   timespec end_{};
 
-<<<<<<< HEAD
-=======
   double time_cost_{0.0};
   double time_total_{0.0};
   int time_count_{0};
 };
 
->>>>>>> 8a723f5b
 class Rate {
  public:
   explicit Rate(double hz);
