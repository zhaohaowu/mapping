--- conflicted
+++ resolved
@@ -102,10 +102,6 @@
   return true;
 }
 
-<<<<<<< HEAD
-void LaneFusionPipeline::Clear() {
-  // broken_point_search_->Clear();
-=======
 void LaneFusionPipeline::Clear() {}
 
 void LaneFusionPipeline::InsertPose(const LocInfo::Ptr& pose) {
@@ -140,7 +136,6 @@
   if (!initialized_) {
     HLOG_ERROR << "Lane fusion pipline not initialized";
     return false;
->>>>>>> 8a723f5b
   }
 
   mf_rviz_->VizEleMap(element_map_ptr);
